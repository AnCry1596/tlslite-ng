# Copyright (c) 2014, Hubert Kario
#
# See the LICENSE file for legal information regarding use of this file.

# compatibility with Python 2.6, for that we need unittest2 package,
# which is not available on 3.3 or 3.4
try:
    import unittest2 as unittest
except ImportError:
    import unittest
from tlslite.extensions import TLSExtension, SNIExtension, NPNExtension,\
        SRPExtension, ClientCertTypeExtension, ServerCertTypeExtension,\
        TACKExtension, SupportedGroupsExtension, ECPointFormatsExtension,\
<<<<<<< HEAD
        SignatureAlgorithmsExtension, PaddingExtension
=======
        SignatureAlgorithmsExtension, VarListExtension
>>>>>>> f4a7735b
from tlslite.utils.codec import Parser
from tlslite.constants import NameType, ExtensionType, GroupName,\
        ECPointFormat, HashAlgorithm, SignatureAlgorithm
from tlslite.errors import TLSInternalError

class TestTLSExtension(unittest.TestCase):
    def test___init__(self):
        tls_extension = TLSExtension()

        assert(tls_extension)
        self.assertIsNone(tls_extension.extType)
        self.assertEqual(bytearray(0), tls_extension.extData)

    def test_create(self):
        tls_extension = TLSExtension().create(1, bytearray(b'\x01\x00'))

        self.assertIsNotNone(tls_extension)
        self.assertEqual(1, tls_extension.extType)
        self.assertEqual(bytearray(b'\x01\x00'), tls_extension.extData)

    def test_new_style_create(self):
        tls_extension = TLSExtension(extType=1).create(bytearray(b'\x01\x00'))

        self.assertIsNotNone(tls_extension)
        self.assertEqual(1, tls_extension.extType)
        self.assertEqual(bytearray(b'\x01\x00'), tls_extension.extData)

    def test_new_style_create_with_keyword(self):
        tls_extension = TLSExtension(extType=1).create(data=\
                bytearray(b'\x01\x00'))

        self.assertIsNotNone(tls_extension)
        self.assertEqual(1, tls_extension.extType)
        self.assertEqual(bytearray(b'\x01\x00'), tls_extension.extData)

    def test_new_style_create_with_invalid_keyword(self):
        with self.assertRaises(TypeError):
            TLSExtension(extType=1).create(extData=bytearray(b'\x01\x00'))

    def test_old_style_create_with_keyword_args(self):
        tls_extension = TLSExtension().create(extType=1,
                                              data=bytearray(b'\x01\x00'))
        self.assertIsNotNone(tls_extension)
        self.assertEqual(1, tls_extension.extType)
        self.assertEqual(bytearray(b'\x01\x00'), tls_extension.extData)

    def test_old_style_create_with_one_keyword_arg(self):
        tls_extension = TLSExtension().create(1,
                                              data=bytearray(b'\x01\x00'))
        self.assertIsNotNone(tls_extension)
        self.assertEqual(1, tls_extension.extType)
        self.assertEqual(bytearray(b'\x01\x00'), tls_extension.extData)

    def test_old_style_create_with_invalid_keyword_name(self):
        with self.assertRaises(TypeError):
            TLSExtension().create(1,
                                  extData=bytearray(b'\x01\x00'))

    def test_old_style_create_with_duplicate_keyword_name(self):
        with self.assertRaises(TypeError):
            TLSExtension().create(1,
                                  extType=1)

    def test_create_with_too_few_args(self):
        with self.assertRaises(TypeError):
            TLSExtension().create()

    def test_create_with_too_many_args(self):
        with self.assertRaises(TypeError):
            TLSExtension().create(1, 2, 3)

    def test_write(self):
        tls_extension = TLSExtension()

        with self.assertRaises(AssertionError) as environment:
            tls_extension.write()

    def test_write_with_data(self):
        tls_extension = TLSExtension().create(44, bytearray(b'garbage'))

        self.assertEqual(bytearray(
            b'\x00\x2c' +       # type of extension - 44
            b'\x00\x07' +       # length of extension - 7 bytes
            # utf-8 encoding of "garbage"
            b'\x67\x61\x72\x62\x61\x67\x65'
            ), tls_extension.write())

    def test_parse(self):
        p = Parser(bytearray(
            b'\x00\x42' + # type of extension
            b'\x00\x01' + # length of rest of data
            b'\xff'       # value of extension
            ))
        tls_extension = TLSExtension().parse(p)

        self.assertEqual(66, tls_extension.extType)
        self.assertEqual(bytearray(b'\xff'), tls_extension.extData)

    def test_parse_with_length_long_by_one(self):
        p = Parser(bytearray(
            b'\x00\x42' + # type of extension
            b'\x00\x03' + # length of rest of data
            b'\xff\xfa'   # value of extension
            ))

        with self.assertRaises(SyntaxError) as context:
            TLSExtension().parse(p)

    def test_parse_with_sni_ext(self):
        p = Parser(bytearray(
            b'\x00\x00' +   # type of extension - SNI (0)
            b'\x00\x10' +   # length of extension - 16 bytes
            b'\x00\x0e' +   # length of array
            b'\x00' +       # type of entry - host_name (0)
            b'\x00\x0b' +   # length of name - 11 bytes
            # UTF-8 encoding of example.com
            b'\x65\x78\x61\x6d\x70\x6c\x65\x2e\x63\x6f\x6d'))

        tls_extension = TLSExtension().parse(p)

        self.assertIsInstance(tls_extension, SNIExtension)

        self.assertEqual(bytearray(b'example.com'), tls_extension.hostNames[0])

    def test_parse_with_SNI_server_side(self):
        p = Parser(bytearray(
            b'\x00\x00' +   # type of extension - SNI
            b'\x00\x00'     # overall length - 0 bytes
            ))

        ext = TLSExtension(server=True).parse(p)

        self.assertIsInstance(ext, SNIExtension)
        self.assertIsNone(ext.serverNames)

    def test_parse_with_SRP_ext(self):
        p = Parser(bytearray(
            b'\x00\x0c' +           # ext type - 12
            b'\x00\x09' +           # overall length
            b'\x08' +               # name length
            b'username'             # name
            ))

        ext = TLSExtension().parse(p)

        self.assertIsInstance(ext, SRPExtension)

        self.assertEqual(ext.identity, b'username')

    def test_parse_with_NPN_ext(self):
        p = Parser(bytearray(
            b'\x33\x74' +   # type of extension - NPN
            b'\x00\x09' +   # overall length
            b'\x08'     +   # first name length
            b'http/1.1'
            ))

        ext = TLSExtension().parse(p)

        self.assertIsInstance(ext, NPNExtension)

        self.assertEqual(ext.protocols, [b'http/1.1'])

    def test_parse_with_SNI_server_side(self):
        p = Parser(bytearray(
            b'\x00\x00' +   # type of extension - SNI
            b'\x00\x00'     # overall length - 0 bytes
            ))

        ext = TLSExtension(server=True).parse(p)

        self.assertIsInstance(ext, SNIExtension)
        self.assertIsNone(ext.serverNames)

    def test_parse_with_renego_info_server_side(self):
        p = Parser(bytearray(
            b'\xff\x01' +   # type of extension - renegotiation_info
            b'\x00\x01' +   # overall length
            b'\x00'         # extension length
            ))

        ext = TLSExtension(server=True).parse(p)

        # XXX not supported
        self.assertIsInstance(ext, TLSExtension)

        self.assertEqual(ext.extData, bytearray(b'\x00'))
        self.assertEqual(ext.extType, 0xff01)

    def test_parse_with_elliptic_curves(self):
        p = Parser(bytearray(
            b'\x00\x0a' +   # type of extension
            b'\x00\x08' +   # overall length
            b'\x00\x06' +   # length of array
            b'\x00\x17' +   # secp256r1
            b'\x00\x18' +   # secp384r1
            b'\x00\x19'     # secp521r1
            ))

        ext = TLSExtension().parse(p)

        self.assertIsInstance(ext, SupportedGroupsExtension)

        self.assertEqual(ext.groups, [GroupName.secp256r1,
                                      GroupName.secp384r1,
                                      GroupName.secp521r1])

    def test_parse_with_ec_point_formats(self):
        p = Parser(bytearray(
            b'\x00\x0b' +   # type of extension
            b'\x00\x02' +   # overall length
            b'\x01' +       # length of array
            b'\x00'         # type - uncompressed
            ))

        ext = TLSExtension().parse(p)

        self.assertIsInstance(ext, ECPointFormatsExtension)

        self.assertEqual(ext.formats, [ECPointFormat.uncompressed])

    def test_parse_with_signature_algorithms(self):
        p = Parser(bytearray(
            b'\x00\x0d' +   # type of extension
            b'\x00\x1c' +   # overall length
            b'\x00\x1a' +   # length of array
            b'\x04\x01' +   # SHA256+RSA
            b'\x04\x02' +   # SHA256+DSA
            b'\x04\x03' +   # SHA256+ECDSA
            b'\x05\x01' +   # SHA384+RSA
            b'\x05\x03' +   # SHA384+ECDSA
            b'\x06\x01' +   # SHA512+RSA
            b'\x06\x03' +   # SHA512+ECDSA
            b'\x03\x01' +   # SHA224+RSA
            b'\x03\x02' +   # SHA224+DSA
            b'\x03\x03' +   # SHA224+ECDSA
            b'\x02\x01' +   # SHA1+RSA
            b'\x02\x02' +   # SHA1+DSA
            b'\x02\x03'     # SHA1+ECDSA
            ))

        ext = TLSExtension().parse(p)

        self.assertIsInstance(ext, SignatureAlgorithmsExtension)

        self.assertEqual(ext.sigalgs, [(HashAlgorithm.sha256,
                                        SignatureAlgorithm.rsa),
                                       (HashAlgorithm.sha256,
                                        SignatureAlgorithm.dsa),
                                       (HashAlgorithm.sha256,
                                        SignatureAlgorithm.ecdsa),
                                       (HashAlgorithm.sha384,
                                        SignatureAlgorithm.rsa),
                                       (HashAlgorithm.sha384,
                                        SignatureAlgorithm.ecdsa),
                                       (HashAlgorithm.sha512,
                                        SignatureAlgorithm.rsa),
                                       (HashAlgorithm.sha512,
                                        SignatureAlgorithm.ecdsa),
                                       (HashAlgorithm.sha224,
                                        SignatureAlgorithm.rsa),
                                       (HashAlgorithm.sha224,
                                        SignatureAlgorithm.dsa),
                                       (HashAlgorithm.sha224,
                                        SignatureAlgorithm.ecdsa),
                                       (HashAlgorithm.sha1,
                                        SignatureAlgorithm.rsa),
                                       (HashAlgorithm.sha1,
                                        SignatureAlgorithm.dsa),
                                       (HashAlgorithm.sha1,
                                        SignatureAlgorithm.ecdsa)])

    def test_equality(self):
        a = TLSExtension().create(0, bytearray(0))
        b = SNIExtension().create()

        self.assertTrue(a == b)

    def test_equality_with_empty_array_in_sni_extension(self):
        a = TLSExtension().create(0, bytearray(b'\x00\x00'))
        b = SNIExtension().create(serverNames=[])

        self.assertTrue(a == b)

    def test_equality_with_nearly_good_object(self):
        class TestClass(object):
            def __init__(self):
                self.extType = 0

        a = TLSExtension().create(0, bytearray(b'\x00\x00'))
        b = TestClass()

        self.assertFalse(a == b)

    def test_parse_of_server_hello_extension(self):
        ext = TLSExtension(server=True)

        p = Parser(bytearray(
            b'\x00\x09' +       # extension type - cert_type (9)
            b'\x00\x01' +       # extension length - 1 byte
            b'\x01'             # certificate type - OpenGPG (1)
            ))

        ext = ext.parse(p)

        self.assertIsInstance(ext, ServerCertTypeExtension)

        self.assertEqual(1, ext.cert_type)

    def test_parse_with_client_cert_type_extension(self):
        ext = TLSExtension()

        p = Parser(bytearray(
            b'\x00\x09' +        # ext type
            b'\x00\x02' +       # ext length
            b'\x01' +           # length of array
            b'\x01'))           # type - opengpg (1)

        ext = ext.parse(p)

        self.assertIsInstance(ext, ClientCertTypeExtension)

        self.assertEqual([1], ext.certTypes)

    def test___repr__(self):
        ext = TLSExtension()
        ext = ext.create(0, bytearray(b'\x00\x00'))

        self.assertEqual("TLSExtension(extType=0, "\
                "extData=bytearray(b'\\x00\\x00'), serverType=False)",
                repr(ext))

class TestVarListExtension(unittest.TestCase):
    def setUp(self):
        self.ext = VarListExtension(1, 1, 'groups', 42)

    def test___init__(self):
        self.assertIsNotNone(self.ext)

    def test_get_attribute(self):
        self.assertIsNone(self.ext.groups)

    def test_set_attribute(self):
        self.ext.groups = [1, 2, 3]

        self.assertEqual(self.ext.groups, [1, 2, 3])

    def test_get_non_existant_attribute(self):
        with self.assertRaises(AttributeError) as e:
            val = self.ext.gruppen

        self.assertEqual(str(e.exception),
                "type object 'VarListExtension' has no attribute 'gruppen'")

class TestSNIExtension(unittest.TestCase):
    def test___init__(self):
        server_name = SNIExtension()

        self.assertIsNone(server_name.serverNames)
        self.assertEqual(tuple(), server_name.hostNames)
        # properties inherited from TLSExtension:
        self.assertEqual(0, server_name.extType)
        self.assertEqual(bytearray(0), server_name.extData)

    def test_create(self):
        server_name = SNIExtension()
        server_name = server_name.create()

        self.assertIsNone(server_name.serverNames)
        self.assertEqual(tuple(), server_name.hostNames)

    def test_create_with_hostname(self):
        server_name = SNIExtension()
        server_name = server_name.create(bytearray(b'example.com'))

        self.assertEqual((bytearray(b'example.com'),), server_name.hostNames)
        self.assertEqual([SNIExtension.ServerName(
            NameType.host_name,
            bytearray(b'example.com')
            )], server_name.serverNames)

    def test_create_with_hostNames(self):
        server_name = SNIExtension()
        server_name = server_name.create(hostNames=[bytearray(b'example.com'),
            bytearray(b'www.example.com')])

        self.assertEqual((
            bytearray(b'example.com'),
            bytearray(b'www.example.com')
            ), server_name.hostNames)
        self.assertEqual([
            SNIExtension.ServerName(
                NameType.host_name,
                bytearray(b'example.com')),
            SNIExtension.ServerName(
                NameType.host_name,
                bytearray(b'www.example.com'))],
            server_name.serverNames)

    def test_create_with_serverNames(self):
        server_name = SNIExtension()
        server_name = server_name.create(serverNames=[
            SNIExtension.ServerName(1, bytearray(b'example.com')),
            SNIExtension.ServerName(4, bytearray(b'www.example.com')),
            SNIExtension.ServerName(0, bytearray(b'example.net'))])

        self.assertEqual((bytearray(b'example.net'),), server_name.hostNames)
        self.assertEqual([
            SNIExtension.ServerName(
                1, bytearray(b'example.com')),
            SNIExtension.ServerName(
                4, bytearray(b'www.example.com')),
            SNIExtension.ServerName(
                0, bytearray(b'example.net'))],
            server_name.serverNames)

    def test_hostNames(self):
        server_name = SNIExtension()
        server_name = server_name.create(serverNames=[
            SNIExtension.ServerName(0, bytearray(b'example.net')),
            SNIExtension.ServerName(1, bytearray(b'example.com')),
            SNIExtension.ServerName(4, bytearray(b'www.example.com'))
            ])

        server_name.hostNames = \
                [bytearray(b'example.com')]

        self.assertEqual((bytearray(b'example.com'),), server_name.hostNames)
        self.assertEqual([
            SNIExtension.ServerName(0, bytearray(b'example.com')),
            SNIExtension.ServerName(1, bytearray(b'example.com')),
            SNIExtension.ServerName(4, bytearray(b'www.example.com'))],
            server_name.serverNames)

    def test_hostNames_delete(self):
        server_name = SNIExtension()
        server_name = server_name.create(serverNames=[
            SNIExtension.ServerName(0, bytearray(b'example.net')),
            SNIExtension.ServerName(1, bytearray(b'example.com')),
            SNIExtension.ServerName(4, bytearray(b'www.example.com'))
            ])

        del server_name.hostNames

        self.assertEqual(tuple(), server_name.hostNames)
        self.assertEqual([
            SNIExtension.ServerName(1, bytearray(b'example.com')),
            SNIExtension.ServerName(4, bytearray(b'www.example.com'))],
            server_name.serverNames)

    def test_write(self):
        server_name = SNIExtension()
        server_name = server_name.create(bytearray(b'example.com'))

        self.assertEqual(bytearray(
            b'\x00\x0e' +   # length of array - 14 bytes
            b'\x00' +       # type of element - host_name (0)
            b'\x00\x0b' +   # length of element - 11 bytes
            # UTF-8 encoding of example.com
            b'\x65\x78\x61\x6d\x70\x6c\x65\x2e\x63\x6f\x6d'
            ), server_name.extData)

        self.assertEqual(bytearray(
            b'\x00\x00' +   # type of extension - SNI (0)
            b'\x00\x10' +   # length of extension - 16 bytes
            b'\x00\x0e' +   # length of array - 14 bytes
            b'\x00' +       # type of element - host_name (0)
            b'\x00\x0b' +   # length of element - 11 bytes
            # UTF-8 encoding of example.com
            b'\x65\x78\x61\x6d\x70\x6c\x65\x2e\x63\x6f\x6d'
            ), server_name.write())

    def test_write_with_multiple_hostnames(self):
        server_name = SNIExtension()
        server_name = server_name.create(hostNames=[
            bytearray(b'example.com'),
            bytearray(b'example.org')])

        self.assertEqual(bytearray(
            b'\x00\x1c' +   # lenght of array - 28 bytes
            b'\x00' +       # type of element - host_name (0)
            b'\x00\x0b' +   # length of element - 11 bytes
            # utf-8 encoding of example.com
            b'\x65\x78\x61\x6d\x70\x6c\x65\x2e\x63\x6f\x6d' +
            b'\x00' +       # type of elemnt - host_name (0)
            b'\x00\x0b' +   # length of elemnet - 11 bytes
            # utf-8 encoding of example.org
            b'\x65\x78\x61\x6d\x70\x6c\x65\x2e\x6f\x72\x67'
            ), server_name.extData)

        self.assertEqual(bytearray(
            b'\x00\x00' +   # type of extension - SNI (0)
            b'\x00\x1e' +   # length of extension - 26 bytes
            b'\x00\x1c' +   # lenght of array - 24 bytes
            b'\x00' +       # type of element - host_name (0)
            b'\x00\x0b' +   # length of element - 11 bytes
            # utf-8 encoding of example.com
            b'\x65\x78\x61\x6d\x70\x6c\x65\x2e\x63\x6f\x6d' +
            b'\x00' +       # type of elemnt - host_name (0)
            b'\x00\x0b' +   # length of elemnet - 11 bytes
            # utf-8 encoding of example.org
            b'\x65\x78\x61\x6d\x70\x6c\x65\x2e\x6f\x72\x67'
            ), server_name.write())

    def test_write_of_empty_extension(self):
        server_name = SNIExtension()

        self.assertEqual(bytearray(
            b'\x00\x00' +   # type of extension - SNI (0)
            b'\x00\x00'     # length of extension - 0 bytes
            ), server_name.write())

    def test_write_of_empty_list_of_names(self):
        server_name = SNIExtension()
        server_name = server_name.create(serverNames=[])

        self.assertEqual(bytearray(
            b'\x00\x00'    # length of array - 0 bytes
            ), server_name.extData)

        self.assertEqual(bytearray(
            b'\x00\x00' +  # type of extension - SNI 0
            b'\x00\x02' +  # length of extension - 2 bytes
            b'\x00\x00'    # length of array of names - 0 bytes
            ), server_name.write())

    def tes_parse_with_invalid_data(self):
        server_name = SNIExtension()

        p = Parser(bytearray(b'\x00\x01'))

        with self.assertRaises(SyntaxError):
            server_name.parse(p)

    def test_parse_of_server_side_version(self):
        server_name = SNIExtension()

        p = Parser(bytearray(0))

        server_name = server_name.parse(p)

        self.assertIsNone(server_name.serverNames)

    def test_parse_null_length_array(self):
        server_name = SNIExtension()

        p = Parser(bytearray(b'\x00\x00'))

        server_name = server_name.parse(p)

        self.assertEqual([], server_name.serverNames)

    def test_parse_with_host_name(self):
        server_name = SNIExtension()

        p = Parser(bytearray(
            b'\x00\x0e' +   # length of array
            b'\x00' +       # type of entry - host_name (0)
            b'\x00\x0b' +   # length of name - 11 bytes
            # UTF-8 encoding of example.com
            b'\x65\x78\x61\x6d\x70\x6c\x65\x2e\x63\x6f\x6d'))

        server_name = server_name.parse(p)

        self.assertEqual(bytearray(b'example.com'), server_name.hostNames[0])
        self.assertEqual(tuple([bytearray(b'example.com')]),
                server_name.hostNames)

    def test_parse_with_multiple_hostNames(self):
        server_name = SNIExtension()

        p = Parser(bytearray(
            b'\x00\x1c' +   # length of array - 28 bytes
            b'\x0a' +       # type of entry - unassigned (10)
            b'\x00\x0b' +   # length of name - 11 bytes
            # UTF-8 encoding of example.org
            b'\x65\x78\x61\x6d\x70\x6c\x65\x2e\x6f\x72\x67' +
            b'\x00' +       # type of entry - host_name (0)
            b'\x00\x0b' +   # length of name - 11 bytes
            # UTF-8 encoding of example.com
            b'\x65\x78\x61\x6d\x70\x6c\x65\x2e\x63\x6f\x6d'))

        server_name = server_name.parse(p)

        self.assertEqual(bytearray(b'example.com'), server_name.hostNames[0])
        self.assertEqual(tuple([bytearray(b'example.com')]),
                server_name.hostNames)

        SN = SNIExtension.ServerName

        self.assertEqual([
            SN(10, bytearray(b'example.org')),
            SN(0, bytearray(b'example.com'))
            ], server_name.serverNames)

    def test_parse_with_array_length_long_by_one(self):
        server_name = SNIExtension()

        p = Parser(bytearray(
            b'\x00\x0f' +   # length of array (one too long)
            b'\x00' +       # type of entry - host_name (0)
            b'\x00\x0b' +   # length of name - 11 bytes
            # UTF-8 encoding of example.com
            b'\x65\x78\x61\x6d\x70\x6c\x65\x2e\x63\x6f\x6d'))

        with self.assertRaises(SyntaxError):
            server_name = server_name.parse(p)

    def test_parse_with_array_length_short_by_one(self):
        server_name = SNIExtension()

        p = Parser(bytearray(
            b'\x00\x0d' +   # length of array (one too short)
            b'\x00' +       # type of entry - host_name (0)
            b'\x00\x0b' +   # length of name - 11 bytes
            # UTF-8 encoding of example.com
            b'\x65\x78\x61\x6d\x70\x6c\x65\x2e\x63\x6f\x6d'))

        with self.assertRaises(SyntaxError):
            server_name = server_name.parse(p)

    def test_parse_with_name_length_long_by_one(self):
        server_name = SNIExtension()

        p = Parser(bytearray(
            b'\x00\x1c' +   # length of array - 28 bytes
            b'\x0a' +       # type of entry - unassigned (10)
            b'\x00\x0c' +   # length of name - 12 bytes (long by one)
            # UTF-8 encoding of example.org
            b'\x65\x78\x61\x6d\x70\x6c\x65\x2e\x6f\x72\x67' +
            b'\x00' +       # type of entry - host_name (0)
            b'\x00\x0b' +   # length of name - 11 bytes
            # UTF-8 encoding of example.com
            b'\x65\x78\x61\x6d\x70\x6c\x65\x2e\x63\x6f\x6d'))

        with self.assertRaises(SyntaxError):
            server_name = server_name.parse(p)

        server_name = SNIExtension()

        p = Parser(bytearray(
            b'\x00\x1c' +   # length of array - 28 bytes
            b'\x0a' +       # type of entry - unassigned (10)
            b'\x00\x0b' +   # length of name - 11 bytes
            # UTF-8 encoding of example.org
            b'\x65\x78\x61\x6d\x70\x6c\x65\x2e\x6f\x72\x67' +
            b'\x00' +       # type of entry - host_name (0)
            b'\x00\x0c' +   # length of name - 12 bytes (long by one)
            # UTF-8 encoding of example.com
            b'\x65\x78\x61\x6d\x70\x6c\x65\x2e\x63\x6f\x6d'))

        with self.assertRaises(SyntaxError):
            server_name = server_name.parse(p)

    def test_parse_with_name_length_short_by_one(self):
        server_name = SNIExtension()

        p = Parser(bytearray(
            b'\x00\x1c' +   # length of array - 28 bytes
            b'\x0a' +       # type of entry - unassigned (10)
            b'\x00\x0a' +   # length of name - 10 bytes (short by one)
            # UTF-8 encoding of example.org
            b'\x65\x78\x61\x6d\x70\x6c\x65\x2e\x6f\x72\x67' +
            b'\x00' +       # type of entry - host_name (0)
            b'\x00\x0b' +   # length of name - 11 bytes
            # UTF-8 encoding of example.com
            b'\x65\x78\x61\x6d\x70\x6c\x65\x2e\x63\x6f\x6d'))

        with self.assertRaises(SyntaxError):
            server_name = server_name.parse(p)

        server_name = SNIExtension()

        p = Parser(bytearray(
            b'\x00\x1c' +   # length of array - 28 bytes
            b'\x0a' +       # type of entry - unassigned (10)
            b'\x00\x0b' +   # length of name - 11 bytes
            # UTF-8 encoding of example.org
            b'\x65\x78\x61\x6d\x70\x6c\x65\x2e\x6f\x72\x67' +
            b'\x00' +       # type of entry - host_name (0)
            b'\x00\x0a' +   # length of name - 10 bytes (short by one)
            # UTF-8 encoding of example.com
            b'\x65\x78\x61\x6d\x70\x6c\x65\x2e\x63\x6f\x6d'))

        with self.assertRaises(SyntaxError):
            server_name = server_name.parse(p)

    def test___repr__(self):
        server_name = SNIExtension()
        server_name = server_name.create(
                serverNames=[
                    SNIExtension.ServerName(0, bytearray(b'example.com')),
                    SNIExtension.ServerName(1, bytearray(b'\x04\x01'))])

        self.assertEqual("SNIExtension(serverNames=["\
                "ServerName(name_type=0, name=bytearray(b'example.com')), "\
                "ServerName(name_type=1, name=bytearray(b'\\x04\\x01'))])",
                repr(server_name))

class TestClientCertTypeExtension(unittest.TestCase):
    def test___init___(self):
        cert_type = ClientCertTypeExtension()

        self.assertEqual(9, cert_type.extType)
        self.assertEqual(bytearray(0), cert_type.extData)
        self.assertIsNone(cert_type.certTypes)

    def test_create(self):
        cert_type = ClientCertTypeExtension()
        cert_type = cert_type.create(None)

        self.assertEqual(9, cert_type.extType)
        self.assertEqual(bytearray(0), cert_type.extData)
        self.assertIsNone(cert_type.certTypes)

    def test_create_with_empty_list(self):
        cert_type = ClientCertTypeExtension()
        cert_type = cert_type.create([])

        self.assertEqual(bytearray(b'\x00'), cert_type.extData)
        self.assertEqual([], cert_type.certTypes)

    def test_create_with_list(self):
        cert_type = ClientCertTypeExtension()
        cert_type = cert_type.create([0])

        self.assertEqual(bytearray(b'\x01\x00'), cert_type.extData)
        self.assertEqual([0], cert_type.certTypes)

    def test_write(self):
        cert_type = ClientCertTypeExtension()
        cert_type = cert_type.create([0, 1])

        self.assertEqual(bytearray(
            b'\x00\x09' +
            b'\x00\x03' +
            b'\x02' +
            b'\x00\x01'), cert_type.write())

    def test_parse(self):
        cert_type = ClientCertTypeExtension()

        p = Parser(bytearray(b'\x00'))

        cert_type = cert_type.parse(p)

        self.assertEqual(9, cert_type.extType)
        self.assertEqual([], cert_type.certTypes)

    def test_parse_with_list(self):
        cert_type = ClientCertTypeExtension()

        p = Parser(bytearray(b'\x02\x01\x00'))

        cert_type = cert_type.parse(p)

        self.assertEqual([1, 0], cert_type.certTypes)

    def test_parse_with_length_long_by_one(self):
        cert_type = ClientCertTypeExtension()

        p = Parser(bytearray(b'\x03\x01\x00'))

        with self.assertRaises(SyntaxError):
            cert_type.parse(p)

    def test___repr__(self):
        cert_type = ClientCertTypeExtension()
        cert_type = cert_type.create([0, 1])

        self.assertEqual("ClientCertTypeExtension(certTypes=[0, 1])",
                repr(cert_type))

class TestServerCertTypeExtension(unittest.TestCase):
    def test___init__(self):
        cert_type = ServerCertTypeExtension()

        self.assertEqual(9, cert_type.extType)
        self.assertEqual(bytearray(0), cert_type.extData)
        self.assertIsNone(cert_type.cert_type)

    def test_create(self):
        cert_type = ServerCertTypeExtension().create(0)

        self.assertEqual(9, cert_type.extType)
        self.assertEqual(bytearray(b'\x00'), cert_type.extData)
        self.assertEqual(0, cert_type.cert_type)

    def test_parse(self):
        p = Parser(bytearray(
            b'\x00'             # certificate type - X.509 (0)
            ))

        cert_type = ServerCertTypeExtension().parse(p)

        self.assertEqual(0, cert_type.cert_type)

    def test_parse_with_no_data(self):
        p = Parser(bytearray(0))

        cert_type = ServerCertTypeExtension()

        with self.assertRaises(SyntaxError):
            cert_type.parse(p)

    def test_parse_with_too_much_data(self):
        p = Parser(bytearray(b'\x00\x00'))

        cert_type = ServerCertTypeExtension()

        with self.assertRaises(SyntaxError):
            cert_type.parse(p)

    def test_write(self):
        cert_type = ServerCertTypeExtension().create(1)

        self.assertEqual(bytearray(
            b'\x00\x09' +       # extension type - cert_type (9)
            b'\x00\x01' +       # extension length - 1 byte
            b'\x01'             # selected certificate type - OpenPGP (1)
            ), cert_type.write())

    def test___repr__(self):
        cert_type = ServerCertTypeExtension().create(1)

        self.assertEqual("ServerCertTypeExtension(cert_type=1)",
                repr(cert_type))

class TestSRPExtension(unittest.TestCase):
    def test___init___(self):
        srp_extension = SRPExtension()

        self.assertIsNone(srp_extension.identity)
        self.assertEqual(12, srp_extension.extType)
        self.assertEqual(bytearray(0), srp_extension.extData)

    def test_create(self):
        srp_extension = SRPExtension()
        srp_extension = srp_extension.create()

        self.assertIsNone(srp_extension.identity)
        self.assertEqual(12, srp_extension.extType)
        self.assertEqual(bytearray(0), srp_extension.extData)

    def test_create_with_name(self):
        srp_extension = SRPExtension()
        srp_extension = srp_extension.create(bytearray(b'username'))

        self.assertEqual(bytearray(b'username'), srp_extension.identity)
        self.assertEqual(bytearray(
            b'\x08' + # length of string - 8 bytes
            b'username'), srp_extension.extData)

    def test_create_with_too_long_name(self):
        srp_extension = SRPExtension()

        with self.assertRaises(ValueError):
            srp_extension = srp_extension.create(bytearray(b'a'*256))

    def test_write(self):
        srp_extension = SRPExtension()
        srp_extension = srp_extension.create(bytearray(b'username'))

        self.assertEqual(bytearray(
            b'\x00\x0c' +   # type of extension - SRP (12)
            b'\x00\x09' +   # length of extension - 9 bytes
            b'\x08' +       # length of encoded name
            b'username'), srp_extension.write())

    def test_parse(self):
        srp_extension = SRPExtension()
        p = Parser(bytearray(b'\x00'))

        srp_extension = srp_extension.parse(p)

        self.assertEqual(bytearray(0), srp_extension.identity)

    def test_parse(self):
        srp_extension = SRPExtension()
        p = Parser(bytearray(
            b'\x08' +
            b'username'))

        srp_extension = srp_extension.parse(p)

        self.assertEqual(bytearray(b'username'),
                srp_extension.identity)

    def test_parse_with_length_long_by_one(self):
        srp_extension = SRPExtension()
        p = Parser(bytearray(
            b'\x09' +
            b'username'))

        with self.assertRaises(SyntaxError):
            srp_extension = srp_extension.parse(p)

    def test___repr__(self):
        srp_extension = SRPExtension()
        srp_extension = srp_extension.create(bytearray(b'user'))

        self.assertEqual("SRPExtension(identity=bytearray(b'user'))",
                repr(srp_extension))

class TestNPNExtension(unittest.TestCase):
    def test___init___(self):
        npn_extension = NPNExtension()

        self.assertIsNone(npn_extension.protocols)
        self.assertEqual(13172, npn_extension.extType)
        self.assertEqual(bytearray(0), npn_extension.extData)

    def test_create(self):
        npn_extension = NPNExtension()
        npn_extension = npn_extension.create()

        self.assertIsNone(npn_extension.protocols)
        self.assertEqual(13172, npn_extension.extType)
        self.assertEqual(bytearray(0), npn_extension.extData)

    def test_create_with_list_of_protocols(self):
        npn_extension = NPNExtension()
        npn_extension = npn_extension.create([
            bytearray(b'http/1.1'),
            bytearray(b'spdy/3')])

        self.assertEqual([
            bytearray(b'http/1.1'),
            bytearray(b'spdy/3')], npn_extension.protocols)
        self.assertEqual(bytearray(
            b'\x08' +   # length of name of protocol
            # utf-8 encoding of "http/1.1"
            b'\x68\x74\x74\x70\x2f\x31\x2e\x31' +
            b'\x06' +   # length of name of protocol
            # utf-8 encoding of "http/1.1"
            b'\x73\x70\x64\x79\x2f\x33'
            ), npn_extension.extData)

    def test_write(self):
        npn_extension = NPNExtension().create()

        self.assertEqual(bytearray(
            b'\x33\x74' +   # type of extension - NPN
            b'\x00\x00'     # length of extension
            ), npn_extension.write())

    def test_write_with_list(self):
        npn_extension = NPNExtension()
        npn_extensnio = npn_extension.create([
            bytearray(b'http/1.1'),
            bytearray(b'spdy/3')])

        self.assertEqual(bytearray(
            b'\x33\x74' +   # type of extension - NPN
            b'\x00\x10' +   # length of extension
            b'\x08' +       # length of name of protocol
            # utf-8 encoding of "http/1.1"
            b'\x68\x74\x74\x70\x2f\x31\x2e\x31' +
            b'\x06' +       # length of name of protocol
            # utf-8 encoding of "spdy/3"
            b'\x73\x70\x64\x79\x2f\x33'
            ), npn_extension.write())

    def test_parse(self):
        npn_extension = NPNExtension()

        p = Parser(bytearray(0))

        npn_extension = npn_extension.parse(p)

        self.assertEqual(bytearray(0), npn_extension.extData)
        self.assertEqual([], npn_extension.protocols)

    def test_parse_with_procotol(self):
        npn_extension = NPNExtension()

        p = Parser(bytearray(
            b'\x08' +   # length of name
            b'\x68\x74\x74\x70\x2f\x31\x2e\x31'))

        npn_extension = npn_extension.parse(p)

        self.assertEqual([bytearray(b'http/1.1')], npn_extension.protocols)

    def test_parse_with_protocol_length_short_by_one(self):
        npn_extension = NPNExtension()

        p = Parser(bytearray(
            b'\x07' +   # length of name - 7 (short by one)
            b'\x68\x74\x74\x70\x2f\x31\x2e\x31'))

        with self.assertRaises(SyntaxError):
            npn_extension.parse(p)

    def test_parse_with_protocol_length_long_by_one(self):
        npn_extension = NPNExtension()

        p = Parser(bytearray(
            b'\x09' +   # length of name - 9 (short by one)
            b'\x68\x74\x74\x70\x2f\x31\x2e\x31'))

        with self.assertRaises(SyntaxError):
            npn_extension.parse(p)

    def test___repr__(self):
        npn_extension = NPNExtension().create([bytearray(b'http/1.1')])

        self.assertEqual("NPNExtension(protocols=[bytearray(b'http/1.1')])",
                repr(npn_extension))

class TestTACKExtension(unittest.TestCase):
    def test___init__(self):
        tack_ext = TACKExtension()

        self.assertEqual([], tack_ext.tacks)
        self.assertEqual(0, tack_ext.activation_flags)
        self.assertEqual(62208, tack_ext.extType)
        self.assertEqual(bytearray(b'\x00\x00\x00'), tack_ext.extData)

    def test_create(self):
        tack_ext = TACKExtension().create([], 1)

        self.assertEqual([], tack_ext.tacks)
        self.assertEqual(1, tack_ext.activation_flags)

    def test_tack___init__(self):
        tack = TACKExtension.TACK()

        self.assertEqual(bytearray(64), tack.public_key)
        self.assertEqual(0, tack.min_generation)
        self.assertEqual(0, tack.generation)
        self.assertEqual(0, tack.expiration)
        self.assertEqual(bytearray(32), tack.target_hash)
        self.assertEqual(bytearray(64), tack.signature)

    def test_tack_create(self):
        tack = TACKExtension.TACK().create(
                bytearray(b'\x01'*64),
                2,
                3,
                4,
                bytearray(b'\x05'*32),
                bytearray(b'\x06'*64))

        self.assertEqual(bytearray(b'\x01'*64), tack.public_key)
        self.assertEqual(2, tack.min_generation)
        self.assertEqual(3, tack.generation)
        self.assertEqual(4, tack.expiration)
        self.assertEqual(bytearray(b'\x05'*32), tack.target_hash)
        self.assertEqual(bytearray(b'\x06'*64), tack.signature)

    def test_tack_write(self):
        tack = TACKExtension.TACK().create(
                bytearray(b'\x01'*64),
                2,
                3,
                4,
                bytearray(b'\x05'*32),
                bytearray(b'\x06'*64))

        self.assertEqual(bytearray(
            b'\x01'*64 +            # public_key
            b'\x02' +               # min_generation
            b'\x03' +               # generation
            b'\x00\x00\x00\x04' +   # expiration
            b'\x05'*32 +            # target_hash
            b'\x06'*64)             # signature
            , tack.write())

    def test_tack_write_with_bad_length_public_key(self):
        tack = TACKExtension.TACK().create(
                bytearray(b'\x01'*65),
                2,
                3,
                4,
                bytearray(b'\x05'*32),
                bytearray(b'\x06'*64))

        with self.assertRaises(TLSInternalError):
            tack.write()

    def test_tack_write_with_bad_length_target_hash(self):
        tack = TACKExtension.TACK().create(
                bytearray(b'\x01'*64),
                2,
                3,
                4,
                bytearray(b'\x05'*33),
                bytearray(b'\x06'*64))

        with self.assertRaises(TLSInternalError):
            tack.write()

    def test_tack_write_with_bad_length_signature(self):
        tack = TACKExtension.TACK().create(
                bytearray(b'\x01'*64),
                2,
                3,
                4,
                bytearray(b'\x05'*32),
                bytearray(b'\x06'*65))

        with self.assertRaises(TLSInternalError):
            tack.write()

    def test_tack_parse(self):
        p = Parser(bytearray(
            b'\x01'*64 +            # public_key
            b'\x02' +               # min_generation
            b'\x03' +               # generation
            b'\x00\x00\x00\x04' +   # expiration
            b'\x05'*32 +            # target_hash
            b'\x06'*64))            # signature

        tack = TACKExtension.TACK()

        tack = tack.parse(p)

        self.assertEqual(bytearray(b'\x01'*64), tack.public_key)
        self.assertEqual(2, tack.min_generation)
        self.assertEqual(3, tack.generation)
        self.assertEqual(4, tack.expiration)
        self.assertEqual(bytearray(b'\x05'*32), tack.target_hash)
        self.assertEqual(bytearray(b'\x06'*64), tack.signature)

    def test_tack___eq__(self):
        a = TACKExtension.TACK()
        b = TACKExtension.TACK()

        self.assertTrue(a == b)
        self.assertFalse(a == None)
        self.assertFalse(a == "test")

    def test_tack___eq___with_different_tacks(self):
        a = TACKExtension.TACK()
        b = TACKExtension.TACK().create(
                bytearray(b'\x01'*64),
                2,
                3,
                4,
                bytearray(b'\x05'*32),
                bytearray(b'\x06'*64))

        self.assertFalse(a == b)

    def test_extData(self):
        tack = TACKExtension.TACK().create(
                bytearray(b'\x01'*64),
                2,
                3,
                4,
                bytearray(b'\x05'*32),
                bytearray(b'\x06'*64))

        tack_ext = TACKExtension().create([tack], 1)

        self.assertEqual(bytearray(
            b'\x00\xa6' +           # length
            b'\x01'*64 +            # public_key
            b'\x02' +               # min_generation
            b'\x03' +               # generation
            b'\x00\x00\x00\x04' +   # expiration
            b'\x05'*32 +            # target_hash
            b'\x06'*64 +            # signature
            b'\x01'                 # activation flag
            ), tack_ext.extData)

    def test_parse(self):
        p = Parser(bytearray(3))

        tack_ext = TACKExtension().parse(p)

        self.assertEqual([], tack_ext.tacks)
        self.assertEqual(0, tack_ext.activation_flags)

    def test_parse_with_a_tack(self):
        p = Parser(bytearray(
            b'\x00\xa6' +           # length of array (166 bytes)
            b'\x01'*64 +            # public_key
            b'\x02' +               # min_generation
            b'\x03' +               # generation
            b'\x00\x00\x00\x04' +   # expiration
            b'\x05'*32 +            # target_hash
            b'\x06'*64 +            # signature
            b'\x01'))               # activation_flags

        tack_ext = TACKExtension().parse(p)

        tack = TACKExtension.TACK().create(
                bytearray(b'\x01'*64),
                2,
                3,
                4,
                bytearray(b'\x05'*32),
                bytearray(b'\x06'*64))
        self.assertEqual([tack], tack_ext.tacks)
        self.assertEqual(1, tack_ext.activation_flags)

    def test___repr__(self):
        tack = TACKExtension.TACK().create(
                bytearray(b'\x00'),
                1,
                2,
                3,
                bytearray(b'\x04'),
                bytearray(b'\x05'))
        tack_ext = TACKExtension().create([tack], 1)
        self.maxDiff = None
        self.assertEqual("TACKExtension(activation_flags=1, tacks=["\
                "TACK(public_key=bytearray(b'\\x00'), min_generation=1, "\
                "generation=2, expiration=3, target_hash=bytearray(b'\\x04'), "\
                "signature=bytearray(b'\\x05'))"\
                "])",
                repr(tack_ext))

class TestSupportedGroups(unittest.TestCase):
    def test___init__(self):
        ext = SupportedGroupsExtension()

        self.assertIsNotNone(ext)
        self.assertIsNone(ext.groups)

    def test_write(self):
        ext = SupportedGroupsExtension()
        ext.create([19, 21])

        self.assertEqual(bytearray(
            b'\x00\x0A' +           # type of extension - 10
            b'\x00\x06' +           # overall length of extension
            b'\x00\x04' +           # length of extension list array
            b'\x00\x13' +           # secp192r1
            b'\x00\x15'             # secp224r1
            ), ext.write())

    def test_write_empty(self):
        ext = SupportedGroupsExtension()

        self.assertEqual(bytearray(b'\x00\x0A\x00\x00'), ext.write())

    def test_parse(self):
        parser = Parser(bytearray(
            b'\x00\x04' +           # length of extension list array
            b'\x00\x13' +           # secp192r1
            b'\x00\x15'             # secp224r1
            ))

        ext = SupportedGroupsExtension().parse(parser)

        self.assertEqual(ext.extType, ExtensionType.supported_groups)
        self.assertEqual(ext.groups,
                         [GroupName.secp192r1, GroupName.secp224r1])
        for group in ext.groups:
            self.assertTrue(group in GroupName.allEC)
            self.assertFalse(group in GroupName.allFF)

    def test_parse_with_empty_data(self):
        parser = Parser(bytearray())

        ext = SupportedGroupsExtension().parse(parser)

        self.assertEqual(ext.extType, ExtensionType.supported_groups)
        self.assertIsNone(ext.groups)

    def test_parse_with_empty_array(self):
        parser = Parser(bytearray(2))

        ext = SupportedGroupsExtension().parse(parser)

        self.assertEqual([], ext.groups)

    def test_parse_with_invalid_data(self):
        parser = Parser(bytearray(b'\x00\x01\x00'))

        ext = SupportedGroupsExtension()

        with self.assertRaises(SyntaxError):
            ext.parse(parser)

    def test_repr(self):
        ext = SupportedGroupsExtension().create([GroupName.secp256r1])
        self.assertEqual("SupportedGroupsExtension(groups=[23])",
                repr(ext))

class TestECPointFormatsExtension(unittest.TestCase):
    def test___init__(self):
        ext = ECPointFormatsExtension()

        self.assertIsNotNone(ext)
        self.assertEqual(ext.extData, bytearray(0))
        self.assertEqual(ext.extType, 11)

    def test_write(self):
        ext = ECPointFormatsExtension()
        ext.create([ECPointFormat.ansiX962_compressed_prime])

        self.assertEqual(bytearray(
            b'\x00\x0b' +           # type of extension
            b'\x00\x02' +           # overall length
            b'\x01' +               # length of list
            b'\x01'), ext.write())

    def test_parse(self):
        parser = Parser(bytearray(b'\x01\x00'))

        ext = ECPointFormatsExtension()
        self.assertIsNone(ext.formats)
        ext.parse(parser)
        self.assertEqual(ext.formats, [ECPointFormat.uncompressed])

    def test_parse_with_empty_data(self):
        parser = Parser(bytearray(0))

        ext = ECPointFormatsExtension()

        ext.parse(parser)

        self.assertIsNone(ext.formats)

    def test_repr(self):
        ext = ECPointFormatsExtension().create([ECPointFormat.uncompressed])
        self.assertEqual("ECPointFormatsExtension(formats=[0])", repr(ext))

class TestSignatureAlgorithmsExtension(unittest.TestCase):
    def test__init__(self):
        ext = SignatureAlgorithmsExtension()

        self.assertIsNotNone(ext)
        self.assertIsNone(ext.sigalgs)
        self.assertEqual(ext.extType, 13)
        self.assertEqual(ext.extData, bytearray(0))

    def test_write(self):
        ext = SignatureAlgorithmsExtension()
        ext.create([(HashAlgorithm.sha1, SignatureAlgorithm.rsa),
                    (HashAlgorithm.sha256, SignatureAlgorithm.rsa)])

        self.assertEqual(bytearray(
            b'\x00\x0d' +           # type of extension
            b'\x00\x06' +           # overall length of extension
            b'\x00\x04' +           # array length
            b'\x02\x01' +           # SHA1+RSA
            b'\x04\x01'             # SHA256+RSA
            ), ext.write())

    def test_parse_with_empty_data(self):
        parser = Parser(bytearray(0))

        ext = SignatureAlgorithmsExtension()

        ext.parse(parser)

        self.assertIsNone(ext.sigalgs)

    def test_parse_with_extra_data_at_end(self):
        parser = Parser(bytearray(
            b'\x00\x02' +           # array length
            b'\x04\x01' +           # SHA256+RSA
            b'\xff\xff'))           # padding

        ext = SignatureAlgorithmsExtension()

        with self.assertRaises(SyntaxError):
            ext.parse(parser)

class TestPaddingExtension(unittest.TestCase):
    def test__init__(self):
        ext = PaddingExtension()

        self.assertIsNotNone(ext)
        self.assertEqual(ext.extType, 21)
        self.assertEqual(ext.paddingData, bytearray(0))

    def test_create(self):
        ext = PaddingExtension()
        ext.create(3)

        self.assertIsNotNone(ext)
        self.assertEqual(ext.extType, 21)
        self.assertEqual(ext.paddingData, bytearray(b'\x00\x00\x00'))

    def test_write(self):
        ext = PaddingExtension()
        ext.create(6)

        self.assertEqual(bytearray(
            b'\x00\x15' +           # type of extension
            b'\x00\x06' +           # overall length of extension
            b'\x00\x00' +           # 1st and 2nd null byte
            b'\x00\x00' +           # 3rd and 4th null byte
            b'\x00\x00'             # 5th and 6th null byte
            ), ext.write())

    def test_parse_with_empty_data(self):
        parser = Parser(bytearray(0))

        ext = PaddingExtension()

        ext.parse(parser)

        self.assertEqual(bytearray(b''), ext.paddingData)

    def test_parse_with_nonempty_data(self):
        parser = Parser(bytearray(
            b'\x00\x00' +           # 1st and 2nd null byte
            b'\x00\x00'))           # 3rd and 4th null byte

        ext = PaddingExtension()

        ext.parse(parser)

        self.assertEqual(bytearray(b'\x00\x00\x00\x00'), ext.paddingData)

if __name__ == '__main__':
    unittest.main()<|MERGE_RESOLUTION|>--- conflicted
+++ resolved
@@ -11,11 +11,7 @@
 from tlslite.extensions import TLSExtension, SNIExtension, NPNExtension,\
         SRPExtension, ClientCertTypeExtension, ServerCertTypeExtension,\
         TACKExtension, SupportedGroupsExtension, ECPointFormatsExtension,\
-<<<<<<< HEAD
-        SignatureAlgorithmsExtension, PaddingExtension
-=======
-        SignatureAlgorithmsExtension, VarListExtension
->>>>>>> f4a7735b
+        SignatureAlgorithmsExtension, PaddingExtension, VarListExtension
 from tlslite.utils.codec import Parser
 from tlslite.constants import NameType, ExtensionType, GroupName,\
         ECPointFormat, HashAlgorithm, SignatureAlgorithm
